--- conflicted
+++ resolved
@@ -8,7 +8,6 @@
 original design.
 * Information about other WorkChains from other groups which we are using for our research .
 
-<<<<<<< HEAD
 # Prerequisites
 To use `AiiDA-MatDis` workchains use the following packages:
 * [`aiida-lsmo`](https://github.com/lsmo-epfl/aiida-lsmo)
@@ -40,11 +39,7 @@
 
 # Documentation
 Documentation for each WorkChain including the references, sources, know-hows, etc are provided in
-the Wiki (In Progress).
+the [Wiki](https://github.com/pzarabadip/aiida-MatDis/wiki) (In Progress).
 
 # Acknowledgment
 I would like to thank the funding received from the European Union’s Horizon 2020 research and innovation programme under the Marie Skłodowska-Curie Actions and cofinancing by the South Moravian Region under agreement 665860. This software reflects only the authors’ view and the EU is not responsible for any use that may be made of the information it contains.
-=======
-**NOTE**: Documentation for each WorkChain including the references, sources, know-hows, etc are provided in
-the [Wiki](https://github.com/pzarabadip/aiida-MatDis/wiki).
->>>>>>> 31927840
